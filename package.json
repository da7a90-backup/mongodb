{
  "name": "@saibotsivad/mongodb",
<<<<<<< HEAD
  "version": "0.0.10",
  "description": "Simple wrapper for the MongoDB Data API V1.",
=======
  "version": "1.1.0",
  "description": "Simple wrapper for the MongoDB Data API.",
>>>>>>> f3bca077
  "module": "dist/index.mjs",
  "unpkg": "dist/index.min.js",
  "main": "dist/index.js",
  "types": "index.d.ts",
  "type": "module",
  "exports": {
    ".": {
      "import": "./dist/index.mjs",
      "require": "./dist/index.js"
    },
    "./package.json": "./package.json"
  },
  "files": [
    "src",
    "dist",
    "*.d.ts"
  ],
  "scripts": {
    "prepublishOnly": "npm run build",
    "lint": "eslint src/*.js",
    "demo": "node demo/demo.js",
    "build": "bundt src/index.js"
  },
  "repository": {
    "type": "git",
    "url": "git+https://github.com/saibotsivad/mongodb.git"
  },
  "keywords": [
    "mongodb",
    "atlas",
    "data",
    "api"
  ],
  "author": {
    "name": "Tobias Davis",
    "email": "tobias@davistobias.com",
    "url": "https://davistobias.com"
  },
  "license": "SEE LICENSE IN LICENSE.md",
  "bugs": {
    "url": "https://github.com/saibotsivad/mongodb/issues"
  },
  "homepage": "https://github.com/saibotsivad/mongodb",
  "devDependencies": {
    "bundt": "github:saibotsivad/bundt",
    "eslint": "^8.24.0",
    "httpie": "^1.1.2"
  }
}<|MERGE_RESOLUTION|>--- conflicted
+++ resolved
@@ -1,12 +1,7 @@
 {
   "name": "@saibotsivad/mongodb",
-<<<<<<< HEAD
-  "version": "0.0.10",
-  "description": "Simple wrapper for the MongoDB Data API V1.",
-=======
   "version": "1.1.0",
   "description": "Simple wrapper for the MongoDB Data API.",
->>>>>>> f3bca077
   "module": "dist/index.mjs",
   "unpkg": "dist/index.min.js",
   "main": "dist/index.js",
